import contextlib
from distutils.command import build_ext, build_py
from distutils.core import setup, Command
from distutils.sysconfig import get_config_var
from distutils.util import convert_path
import fnmatch
import multiprocessing
import os
import sys

import nose
import numpy as np
import setuptools


exclude_dirs = ['compiled_krb']

# Returns the package and all its sub-packages
def find_package_tree(root_path, root_package):
    packages = [root_package]
    root_count = len(root_path.split('/'))
    for (dir_path, dir_names, file_names) in os.walk(convert_path(root_path)):
        # Prune dir_names *in-place* to prevent unwanted directory recursion
        for dir_name in list(dir_names):
            contains_init_file = os.path.isfile(os.path.join(dir_path,
                                                             dir_name,
                                                             '__init__.py'))
            if dir_name in exclude_dirs or not contains_init_file:
                dir_names.remove(dir_name)
        if dir_names:
            prefix = dir_path.split('/')[root_count:]
            packages.extend(['.'.join([root_package] + prefix + [dir_name])
                                for dir_name in dir_names])
    return packages


def file_walk_relative(top, remove=''):
    """
    Returns a generator of files from the top of the tree, removing
    the given prefix from the root/file result.

    """
    for root, dirs, files in os.walk(top):
        for file in files:
            yield os.path.join(root, file).replace(remove, '')


def std_name_cmd(target_dir):
    script_path = os.path.join('tools', 'generate_std_names.py')
    xml_path = os.path.join('etc', 'cf-standard-name-table.xml')
    module_path = os.path.join(target_dir, 'iris', 'std_names.py')
    cmd = (sys.executable, script_path, xml_path, module_path)
    return cmd


class TestRunner(setuptools.Command):
    """Run the Iris tests under nose and multiprocessor for performance"""
    description = "run tests under nose and multiprocessor for performance"
    user_options = [('no-data', 'n', 'Override the paths to the data '
                                     'repositories so it appears to the '
                                     'tests that it does not exist.'),
                    ('system-tests', 's', 'Run only the limited subset of '
                                          'system tests.'),
                    ('stop', 'x', 'Stop running tests after the first '
                                  'error or failure'),
                   ]
<<<<<<< HEAD
    
    boolean_options = ['no-data', 'system-tests', 'stop']
    
    def initialize_options(self):
        self.no_data = False
        self.system_tests = False
        self.stop = False
    
=======

    boolean_options = ['no-data', 'system-tests']

    def initialize_options(self):
        self.no_data = False
        self.system_tests = False

>>>>>>> 33c2a2cd
    def finalize_options(self):
        if self.no_data:
            print "Running tests in no-data mode..."

            # This enviroment variable will be propagated to all the processes that
            # nose.run creates allowing us to simluate the absence of test data
            os.environ["override_test_data_repository"] = "true"
        if self.system_tests:
            print "Running system tests..."
        if self.stop:
            print "Stopping tests after the first error or failure"

    def run(self):
        if self.distribution.tests_require:
            self.distribution.fetch_build_eggs(self.distribution.tests_require)

        script_path = sys.path[0]
        tests = []
        lib_dir = os.path.join(script_path, 'lib')
        for mod in os.listdir(lib_dir):
            path = os.path.join(lib_dir, mod)
            if mod != '.svn' and os.path.exists(os.path.join(path, 'tests')):
                tests.append('%s.tests' % mod)

        if not tests:
            raise CommandError('No tests found in %s/*/tests' % lib_dir)

        if self.system_tests:
            regexp_pat = r'--match=^[Ss]ystem'
        else:
            regexp_pat = r'--match=^([Tt]est(?![Mm]ixin)|[Ss]ystem)'

        n_processors = max(multiprocessing.cpu_count() - 1, 1)

<<<<<<< HEAD
        args = ['', None, '--processes=%s' % n_processors,
                '--verbosity=2', regexp_pat,
                '--process-timeout=250']
        if self.stop:
            args.append('--stop')

=======
>>>>>>> 33c2a2cd
        result = True
        for test in tests:
            args[1] = test
            print
            print 'Running test discovery on %s with %s processors.' % (test, n_processors)
            # run the tests at module level i.e. my_module.tests
            # - test must start with test/Test and must not contain the word Mixin.
            result &= nose.run(argv=args)
        if result is False:
            exit(1)


class MakeStdNames(Command):
    """
    Generates the CF standard name module containing mappings from
    CF standard name to associated metadata.

    """
    description = "generate CF standard name module"
    user_options = []

    def initialize_options(self):
        pass

    def finalize_options(self):
        pass

    def run(self):
        cmd = std_name_cmd('lib')
        self.spawn(cmd)


class MakePykeRules(Command):
    """
    Compile the PyKE CF-NetCDF loader rule base.

    """
    description = "compile CF-NetCDF loader rule base"
    user_options = []

    def initialize_options(self):
        pass

    def finalize_options(self):
        pass

    @staticmethod
    def _pyke_rule_compile():
        """Compile the PyKE rule base."""
        from pyke import knowledge_engine
        import iris.fileformats._pyke_rules
        knowledge_engine.engine(iris.fileformats._pyke_rules)

    def run(self):
        # Compile the PyKE rules.
        MakePykeRules._pyke_rule_compile()


class MissingHeaderError(Exception):
    """
    Raised when one or more files do not have the required copyright
    and licence header.

    """
    pass


class BuildPyWithExtras(build_py.build_py):
    """
    Adds the creation of the CF standard names module and compilation
    of the PyKE rules to the standard "build_py" command.

    """
    @contextlib.contextmanager
    def temporary_path(self):
        """
        Context manager that adds and subsequently removes the build
        directory to the beginning of the module search path.

        """
        sys.path.insert(0, self.build_lib)
        try:
            yield
        finally:
            del sys.path[0]

    def run(self):
        # Run the main build command first to make sure all the target
        # directories are in place.
        build_py.build_py.run(self)

        # Now build the std_names module.
        cmd = std_name_cmd(self.build_lib)
        self.spawn(cmd)

        # Compile the PyKE rules.
        with self.temporary_path():
            MakePykeRules._pyke_rule_compile()


setup(
    name='Iris',
<<<<<<< HEAD
    version='1.5.0-dev',
=======
    version='1.4.1-dev',
>>>>>>> 33c2a2cd
    url='http://scitools.github.com/iris',
    author='UK Met Office',

    packages=find_package_tree('lib/iris', 'iris'),
    package_dir={'': 'lib'},
    package_data={
        'iris': list(file_walk_relative('lib/iris/etc', remove='lib/iris/')) + \
                list(file_walk_relative('lib/iris/tests/results',
                                        remove='lib/iris/')) + \
                ['fileformats/_pyke_rules/*.k?b'] + \
                ['tests/stock*.npz']
        },
    data_files=[('iris', ['CHANGES', 'COPYING', 'COPYING.LESSER'])],
    tests_require=['nose'],
    features={
        'unpack': setuptools.Feature(
            "use of UKMO unpack library",
            standard=False,
            ext_modules=[
                setuptools.Extension(
                    'iris.fileformats.pp_packing',
                    ['src/iris/fileformats/pp_packing/pp_packing.c'],
                    libraries=['mo_unpack'],
                    include_dirs=[np.get_include()]
                )
            ]
        )
    },
    cmdclass={'test': TestRunner, 'build_py': BuildPyWithExtras,
              'std_names': MakeStdNames, 'pyke_rules': MakePykeRules},
)<|MERGE_RESOLUTION|>--- conflicted
+++ resolved
@@ -64,8 +64,7 @@
                     ('stop', 'x', 'Stop running tests after the first '
                                   'error or failure'),
                    ]
-<<<<<<< HEAD
-    
+
     boolean_options = ['no-data', 'system-tests', 'stop']
     
     def initialize_options(self):
@@ -73,15 +72,6 @@
         self.system_tests = False
         self.stop = False
     
-=======
-
-    boolean_options = ['no-data', 'system-tests']
-
-    def initialize_options(self):
-        self.no_data = False
-        self.system_tests = False
-
->>>>>>> 33c2a2cd
     def finalize_options(self):
         if self.no_data:
             print "Running tests in no-data mode..."
@@ -116,15 +106,12 @@
 
         n_processors = max(multiprocessing.cpu_count() - 1, 1)
 
-<<<<<<< HEAD
         args = ['', None, '--processes=%s' % n_processors,
                 '--verbosity=2', regexp_pat,
                 '--process-timeout=250']
         if self.stop:
             args.append('--stop')
 
-=======
->>>>>>> 33c2a2cd
         result = True
         for test in tests:
             args[1] = test
@@ -227,11 +214,7 @@
 
 setup(
     name='Iris',
-<<<<<<< HEAD
     version='1.5.0-dev',
-=======
-    version='1.4.1-dev',
->>>>>>> 33c2a2cd
     url='http://scitools.github.com/iris',
     author='UK Met Office',
 
