--- conflicted
+++ resolved
@@ -193,11 +193,7 @@
 
 setup(
     name='Iris',
-<<<<<<< HEAD
-    version='1.8.0-DEV',
-=======
     version=extract_version(),
->>>>>>> 6afb31d8
     url='http://scitools.org.uk/iris/',
     author='UK Met Office',
 
